﻿using System;
using System.Collections.Generic;
using System.Data;
using System.Linq;
using System.Text;
using System.Threading.Tasks;
using Microsoft.Data.SqlClient;
using Rebus.Bus;
using Rebus.Exceptions;
using Rebus.Logging;
using Rebus.Sagas;
using Rebus.SqlServer.Sagas.Serialization;

namespace Rebus.SqlServer.Sagas
{
    /// <summary>
    /// Implementation of <see cref="ISagaStorage"/> that persists saga data as a Newtonsoft JSON.NET-serialized object to a table in SQL Server.
    /// Correlation properties are stored in a separate index table, allowing for looking up saga data instanes based on the configured correlation
    /// properties
    /// </summary>
    public class SqlServerSagaStorage : ISagaStorage, IInitializable
    {
        const int MaximumSagaDataTypeNameLength = 40;
        const string IdPropertyName = nameof(ISagaData.Id);
        const bool IndexNullProperties = false;

        static readonly Encoding JsonTextEncoding = Encoding.UTF8;

        readonly ILog _log;
        readonly IDbConnectionProvider _connectionProvider;
        readonly ISagaTypeNamingStrategy _sagaTypeNamingStrategy;
        readonly ISagaSerializer _sagaSerializer;
        readonly TableName _dataTableName;
        readonly TableName _indexTableName;
        bool _oldFormatDataTable;

        /// <summary>
        /// Constructs the saga storage, using the specified connection provider and tables for persistence.
        /// </summary>
		public SqlServerSagaStorage(IDbConnectionProvider connectionProvider, string dataTableName, string indexTableName, IRebusLoggerFactory rebusLoggerFactory, ISagaTypeNamingStrategy sagaTypeNamingStrategy, ISagaSerializer sagaSerializer)
        {
            _connectionProvider = connectionProvider ?? throw new ArgumentNullException(nameof(connectionProvider));
            if (dataTableName == null) throw new ArgumentNullException(nameof(dataTableName));
            if (indexTableName == null) throw new ArgumentNullException(nameof(indexTableName));
            if (rebusLoggerFactory == null) throw new ArgumentNullException(nameof(rebusLoggerFactory));
            _sagaTypeNamingStrategy = sagaTypeNamingStrategy ?? throw new ArgumentNullException(nameof(sagaTypeNamingStrategy));

            _log = rebusLoggerFactory.GetLogger<SqlServerSagaStorage>();
<<<<<<< HEAD
            _connectionProvider = connectionProvider;
            _sagaTypeNamingStrategy = sagaTypeNamingStrategy;
            _sagaSerializer = sagaSerializer;
=======
>>>>>>> b8a0fdd0
            _dataTableName = TableName.Parse(dataTableName);
            _indexTableName = TableName.Parse(indexTableName);
        }

        /// <summary>
        /// Initializes the storage by performing a check on the schema to see whether we should use
        /// </summary>
        public void Initialize()
        {
            AsyncHelpers.RunSync(async () =>
            {
                using (var connection = await _connectionProvider.GetConnection())
                {
                    var columns = connection.GetColumns(_dataTableName.Schema, _dataTableName.Name);
                    var datacolumn = columns.FirstOrDefault(c => string.Equals(c.Name, "data", StringComparison.OrdinalIgnoreCase));

                    // if there is no data column at this point, it has probably just not been created yet
                    if (datacolumn == null) { return; }

                    // remember to use "old format" if the data column is NVarChar
                    _oldFormatDataTable = datacolumn.Type == SqlDbType.NVarChar;
                }
            });
        }

        /// <summary>
        /// Checks to see if the configured tables exist, creating them if necessary
        /// </summary>
        public void EnsureTablesAreCreated()
        {
            AsyncHelpers.RunSync(EnsureTablesAreCreatedAsync);
        }

        async Task EnsureTablesAreCreatedAsync()
        {
            using (var connection = await _connectionProvider.GetConnection())
            {
                var tableNames = connection.GetTableNames().ToList();
                
                var hasDataTable = tableNames.Contains(_dataTableName);
                var hasIndexTable = tableNames.Contains(_indexTableName);

                if (hasDataTable && hasIndexTable)
                {
                    return;
                }

                if (hasDataTable)
                {
                    throw new RebusApplicationException(
                        $"The saga index table '{_indexTableName.QualifiedName}' does not exist, so the automatic saga schema generation tried to run - but there was already a table named '{_dataTableName.QualifiedName}', which was supposed to be created as the data table");
                }

                if (hasIndexTable)
                {
                    throw new RebusApplicationException(
                        $"The saga data table '{_dataTableName.QualifiedName}' does not exist, so the automatic saga schema generation tried to run - but there was already a table named '{_indexTableName.QualifiedName}', which was supposed to be created as the index table");
                }

                _log.Info("Saga tables {tableName} (data) and {tableName} (index) do not exist - they will be created now",
                    _dataTableName.QualifiedName, _indexTableName.QualifiedName);

                var sagaIdIndexName = $"IX_{_indexTableName.Schema}_{_indexTableName.Name}_saga_id";

                await ExecuteCommands(connection, $@"

IF NOT EXISTS (SELECT 1 FROM sys.schemas WHERE name = '{_dataTableName.Schema}')
	EXEC('CREATE SCHEMA {_dataTableName.Schema}')

----

IF NOT EXISTS (SELECT 1 FROM INFORMATION_SCHEMA.TABLES WHERE TABLE_SCHEMA = '{_dataTableName.Schema}' AND TABLE_NAME = '{_dataTableName.Name}')
    CREATE TABLE {_dataTableName.QualifiedName} (
	    [id] [uniqueidentifier] NOT NULL,
	    [revision] [int] NOT NULL,
	    [data] [varbinary](max) NOT NULL,
        CONSTRAINT [PK_{_dataTableName.Schema}_{_dataTableName.Name}] PRIMARY KEY CLUSTERED 
        (
	        [id] ASC
        )
    )

----

IF NOT EXISTS (SELECT 1 FROM sys.schemas WHERE name = '{_indexTableName.Schema}')
	EXEC('CREATE SCHEMA {_indexTableName.Schema}')

----

IF NOT EXISTS (SELECT 1 FROM INFORMATION_SCHEMA.TABLES WHERE TABLE_SCHEMA = '{_indexTableName.Schema}' AND TABLE_NAME = '{_indexTableName.Name}')
    CREATE TABLE {_indexTableName.QualifiedName} (
	    [saga_type] [nvarchar](40) NOT NULL,
	    [key] [nvarchar](200) NOT NULL,
	    [value] [nvarchar](200) NOT NULL,
	    [saga_id] [uniqueidentifier] NOT NULL,
        CONSTRAINT [PK_{_indexTableName.Schema}_{_indexTableName.Name}] PRIMARY KEY CLUSTERED 
        (
	        [key] ASC,
	        [value] ASC,
	        [saga_type] ASC
        )
    )

----

IF NOT EXISTS (SELECT 1 FROM sys.indexes WHERE name = '{sagaIdIndexName}')
    CREATE NONCLUSTERED INDEX [{sagaIdIndexName}] ON {_indexTableName.QualifiedName}
    (
	    [saga_id] ASC
    )

----

ALTER TABLE {_indexTableName.QualifiedName} WITH CHECK 
    ADD CONSTRAINT [FK_{_dataTableName.Schema}_{_dataTableName.Name}_id] FOREIGN KEY([saga_id])

REFERENCES {_dataTableName.QualifiedName} ([id]) ON DELETE CASCADE

----

ALTER TABLE {_indexTableName.QualifiedName} CHECK CONSTRAINT [FK_{_dataTableName.Schema}_{_dataTableName.Name}_id]

").ConfigureAwait(false);

                await connection.Complete();
            }
        }

        static async Task ExecuteCommands(IDbConnection connection, string sqlCommands)
        {
            foreach (var commandText in sqlCommands.Split(new[] {"----"}, StringSplitOptions.RemoveEmptyEntries))
            {
                try
                {
                    using (var command = connection.CreateCommand())
                    {
                        command.CommandText = commandText;
                        await command.ExecuteNonQueryAsync().ConfigureAwait(false);
                    }
                }
                catch (Exception exception)
                {
                    throw new RebusApplicationException(exception, $@"Could not execute SQL:

{commandText}");
                }
            }
            
        }

        /// <summary>
        /// Queries the saga index for an instance with the given <paramref name="sagaDataType"/> with a
        /// a property named <paramref name="propertyName"/> and the value <paramref name="propertyValue"/>
        /// </summary>
        public async Task<ISagaData> Find(Type sagaDataType, string propertyName, object propertyValue)
        {
            if (sagaDataType == null) throw new ArgumentNullException(nameof(sagaDataType));
            if (propertyName == null) throw new ArgumentNullException(nameof(propertyName));
            if (propertyValue == null) throw new ArgumentNullException(nameof(propertyValue));

            using (var connection = await _connectionProvider.GetConnection())
            {
                using (var command = connection.CreateCommand())
                {
                    if (propertyName.Equals(IdPropertyName, StringComparison.OrdinalIgnoreCase))
                    {
                        command.CommandText = $@"SELECT TOP 1 [data] FROM {_dataTableName.QualifiedName} WHERE [id] = @value";
                    }
                    else
                    {
                        command.CommandText =
                            $@"
SELECT TOP 1 [saga].[data] AS 'data' FROM {_dataTableName.QualifiedName} [saga] 
    JOIN {_indexTableName.QualifiedName} [index] ON [saga].[id] = [index].[saga_id] 
WHERE [index].[saga_type] = @saga_type
    AND [index].[key] = @key 
    AND [index].[value] = @value
";

                        var sagaTypeName = GetSagaTypeName(sagaDataType);

                        command.Parameters.Add("key", SqlDbType.NVarChar, propertyName.Length).Value = propertyName;
                        command.Parameters.Add("saga_type", SqlDbType.NVarChar, sagaTypeName.Length).Value = sagaTypeName;
                    }

                    var correlationPropertyValue = GetCorrelationPropertyValue(propertyValue);

                    command.Parameters.Add("value", SqlDbType.NVarChar, MathUtil.GetNextPowerOfTwo(correlationPropertyValue.Length)).Value = correlationPropertyValue;

                    using (var reader = await command.ExecuteReaderAsync().ConfigureAwait(false))
                    {
                        if (!await reader.ReadAsync().ConfigureAwait(false)) return null;

                        var value = GetData(reader);

                        try
                        {
                            var sagaData = (ISagaData)_sagaSerializer.DeserializeFromString(value);

                            if (!sagaDataType.IsInstanceOfType(sagaData))
                            {
                                return null;
                            }

                            return sagaData;
                        }
                        catch (Exception exception)
                        {
                            throw new RebusApplicationException(exception, $"An error occurred while attempting to deserialize '{value}' into a {sagaDataType}");
                        }
                    }
                }
            }
        }

        /// <summary>
        /// Serializes the given <see cref="ISagaData"/> and generates entries in the index for the specified <paramref name="correlationProperties"/>
        /// </summary>
        public async Task Insert(ISagaData sagaData, IEnumerable<ISagaCorrelationProperty> correlationProperties)
        {
            if (sagaData.Id == Guid.Empty)
            {
                throw new InvalidOperationException($"Saga data {sagaData.GetType()} has an uninitialized Id property!");
            }

            if (sagaData.Revision != 0)
            {
                throw new InvalidOperationException($"Attempted to insert saga data with ID {sagaData.Id} and revision {sagaData.Revision}, but revision must be 0 on first insert!");
            }

            using (var connection = await _connectionProvider.GetConnection())
            {
                using (var command = connection.CreateCommand())
                {
                    var data = _sagaSerializer.SerializeToString(sagaData);

                    command.Parameters.Add("id", SqlDbType.UniqueIdentifier).Value = sagaData.Id;
                    command.Parameters.Add("revision", SqlDbType.Int).Value = sagaData.Revision;
                    SetData(command, data);

                    command.CommandText = $@"INSERT INTO {_dataTableName.QualifiedName} ([id], [revision], [data]) VALUES (@id, @revision, @data)";
                    try
                    {
                        await command.ExecuteNonQueryAsync().ConfigureAwait(false);
                    }
                    catch (SqlException sqlException)
                    {
                        if (sqlException.Number == SqlServerMagic.PrimaryKeyViolationNumber)
                        {
                            throw new ConcurrencyException($"An exception occurred while attempting to insert saga data with ID {sagaData.Id}");
                        }

                        throw;
                    }
                }

                var propertiesToIndex = GetPropertiesToIndex(sagaData, correlationProperties);

                if (propertiesToIndex.Any())
                {
                    await CreateIndex(connection, sagaData, propertiesToIndex).ConfigureAwait(false);
                }

                await connection.Complete();
            }
        }

        /// <summary>
        /// Updates the given <see cref="ISagaData"/> and generates entries in the index for the specified <paramref name="correlationProperties"/>
        /// </summary>
        public async Task Update(ISagaData sagaData, IEnumerable<ISagaCorrelationProperty> correlationProperties)
        {
            using (var connection = await _connectionProvider.GetConnection())
            {
                var revisionToUpdate = sagaData.Revision;
                sagaData.Revision++;

                try
                {
                    // first, delete existing index
                    using (var command = connection.CreateCommand())
                    {
                        command.CommandText = $@"DELETE FROM {_indexTableName.QualifiedName} WHERE [saga_id] = @id";
                        command.Parameters.Add("id", SqlDbType.UniqueIdentifier).Value = sagaData.Id;

                        await command.ExecuteNonQueryAsync().ConfigureAwait(false);
                    }

                    // next, update or insert the saga
                    using (var command = connection.CreateCommand())
                    {
                        var data = _sagaSerializer.SerializeToString(sagaData);

                        command.Parameters.Add("id", SqlDbType.UniqueIdentifier).Value = sagaData.Id;
                        command.Parameters.Add("current_revision", SqlDbType.Int).Value = revisionToUpdate;
                        command.Parameters.Add("next_revision", SqlDbType.Int).Value = sagaData.Revision;
                        SetData(command, data);

                        command.CommandText =
                            $@"
UPDATE {_dataTableName.QualifiedName} 
    SET [data] = @data, [revision] = @next_revision 
    WHERE [id] = @id AND [revision] = @current_revision";

                        var rows = await command.ExecuteNonQueryAsync().ConfigureAwait(false);

                        if (rows == 0)
                        {
                            throw new ConcurrencyException($"Update of saga with ID {sagaData.Id} did not succeed because someone else beat us to it");
                        }
                    }

                    var propertiesToIndex = GetPropertiesToIndex(sagaData, correlationProperties);

                    if (propertiesToIndex.Any())
                    {
                        await CreateIndex(connection, sagaData, propertiesToIndex).ConfigureAwait(false);
                    }

                    await connection.Complete();
                }
                catch
                {
                    sagaData.Revision--;
                    throw;
                }
            }
        }

        /// <summary>
        /// Deletes the given <see cref="ISagaData"/> and removes all its entries in the index
        /// </summary>
        public async Task Delete(ISagaData sagaData)
        {
            using (var connection = await _connectionProvider.GetConnection())
            {
                using (var command = connection.CreateCommand())
                {
                    command.CommandText = $@"DELETE FROM {_dataTableName.QualifiedName} WHERE [id] = @id AND [revision] = @current_revision;";
                    command.Parameters.Add("id", SqlDbType.UniqueIdentifier).Value = sagaData.Id;
                    command.Parameters.Add("current_revision", SqlDbType.Int).Value = sagaData.Revision;

                    var rows = await command.ExecuteNonQueryAsync().ConfigureAwait(false);

                    if (rows == 0)
                    {
                        throw new ConcurrencyException($"Delete of saga with ID {sagaData.Id} did not succeed because someone else beat us to it");
                    }
                }

                using (var command = connection.CreateCommand())
                {
                    command.CommandText = $@"DELETE FROM {_indexTableName.QualifiedName} WHERE [saga_id] = @id";
                    command.Parameters.Add("id", SqlDbType.UniqueIdentifier).Value = sagaData.Id;
                    await command.ExecuteNonQueryAsync().ConfigureAwait(false);
                }

                await connection.Complete();
            }

            sagaData.Revision++;
        }

        void SetData(SqlCommand command, string data)
        {
            if (_oldFormatDataTable)
            {
                command.Parameters.Add("data", SqlDbType.NVarChar, MathUtil.GetNextPowerOfTwo(data.Length)).Value = data;
            }
            else
            {
                var bytes = JsonTextEncoding.GetBytes(data);
                command.Parameters.Add("data", SqlDbType.VarBinary, MathUtil.GetNextPowerOfTwo(bytes.Length)).Value = bytes;
            }
        }

        string GetData(SqlDataReader reader)
        {
            if (_oldFormatDataTable)
            {
                var data = (string)reader["data"];
                return data;
            }

            var bytes = (byte[])reader["data"];
            var value = JsonTextEncoding.GetString(bytes);
            return value;
        }

        static string GetCorrelationPropertyValue(object propertyValue)
        {
            return (propertyValue ?? "").ToString();
        }

        async Task CreateIndex(IDbConnection connection, ISagaData sagaData, IEnumerable<KeyValuePair<string, string>> propertiesToIndex)
        {
            var sagaTypeName = GetSagaTypeName(sagaData.GetType());
            var propertiesToIndexList = propertiesToIndex.ToList();

            var parameters = propertiesToIndexList
                .Select((p, i) => new
                {
                    PropertyName = p.Key,
                    PropertyValue = GetCorrelationPropertyValue(p.Value),
                    PropertyNameParameter = $"n{i}",
                    PropertyValueParameter = $"v{i}"
                })
                .ToList();

            // lastly, generate new index
            using (var command = connection.CreateCommand())
            {
                // generate batch insert with SQL for each entry in the index
                var inserts = parameters
                    .Select(a =>
                        $@"
INSERT INTO {_indexTableName.QualifiedName}
    ([saga_type], [key], [value], [saga_id]) 
VALUES
    (@saga_type, @{
                            a.PropertyNameParameter}, @{a.PropertyValueParameter}, @saga_id)
")
                    .ToList();

                var sql = string.Join(";" + Environment.NewLine, inserts);

                command.CommandText = sql;

                foreach (var parameter in parameters)
                {
                    var propertyName = parameter.PropertyName;
                    var propertyValue = parameter.PropertyValue;

                    command.Parameters.Add(parameter.PropertyNameParameter, SqlDbType.NVarChar, propertyName.Length).Value = propertyName;
                    command.Parameters.Add(parameter.PropertyValueParameter, SqlDbType.NVarChar, MathUtil.GetNextPowerOfTwo(propertyValue.Length)).Value = propertyValue;
                }

                command.Parameters.Add("saga_type", SqlDbType.NVarChar, sagaTypeName.Length).Value = sagaTypeName;
                command.Parameters.Add("saga_id", SqlDbType.UniqueIdentifier).Value = sagaData.Id;

                try
                {
                    await command.ExecuteNonQueryAsync().ConfigureAwait(false);
                }
                catch (SqlException sqlException)
                {
                    if (sqlException.Number == SqlServerMagic.PrimaryKeyViolationNumber)
                    {
                        throw new ConcurrencyException($"Could not update index for saga with ID {sagaData.Id} because of a PK violation - there must already exist a saga instance that uses one of the following correlation properties: {string.Join(", ", propertiesToIndexList.Select(p => $"{p.Key}='{p.Value}'"))}");
                    }

                    throw;
                }
            }
        }

        string GetSagaTypeName(Type sagaDataType)
        {
            var sagaTypeName = _sagaTypeNamingStrategy.GetSagaTypeName(sagaDataType, MaximumSagaDataTypeNameLength);
            if (sagaTypeName == null)
            {
                throw new Exception($"{_sagaTypeNamingStrategy.GetType().FullName} generated a NULL saga type name for {sagaDataType.FullName}.");
            }
            if (sagaTypeName.Length > MaximumSagaDataTypeNameLength)
            {
                throw new InvalidOperationException(
                    $@"Sorry, but the maximum length of the name of a saga data class is currently limited to {MaximumSagaDataTypeNameLength} characters!
This is due to a limitation in SQL Server, where compound indexes have a 900 byte upper size limit - and
since the saga index needs to be able to efficiently query by saga type, key, and value at the same time,
there's room for only 200 characters as the key, 200 characters as the value, and 40 characters as the
saga type name.");
            }

            return sagaTypeName;
        }

        static List<KeyValuePair<string, string>> GetPropertiesToIndex(ISagaData sagaData, IEnumerable<ISagaCorrelationProperty> correlationProperties)
        {
            return correlationProperties
                .Select(p => p.PropertyName)
                .Select(path =>
                {
                    var value = Reflect.Value(sagaData, path);

                    return new KeyValuePair<string, string>(path, value?.ToString());
                })
                .Where(kvp => IndexNullProperties || kvp.Value != null)
                .ToList();
        }
    }
}<|MERGE_RESOLUTION|>--- conflicted
+++ resolved
@@ -46,12 +46,8 @@
             _sagaTypeNamingStrategy = sagaTypeNamingStrategy ?? throw new ArgumentNullException(nameof(sagaTypeNamingStrategy));
 
             _log = rebusLoggerFactory.GetLogger<SqlServerSagaStorage>();
-<<<<<<< HEAD
-            _connectionProvider = connectionProvider;
-            _sagaTypeNamingStrategy = sagaTypeNamingStrategy;
             _sagaSerializer = sagaSerializer;
-=======
->>>>>>> b8a0fdd0
+
             _dataTableName = TableName.Parse(dataTableName);
             _indexTableName = TableName.Parse(indexTableName);
         }
